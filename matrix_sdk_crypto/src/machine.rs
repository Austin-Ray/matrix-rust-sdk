// Copyright 2020 The Matrix.org Foundation C.I.C.
//
// Licensed under the Apache License, Version 2.0 (the "License");
// you may not use this file except in compliance with the License.
// You may obtain a copy of the License at
//
//     http://www.apache.org/licenses/LICENSE-2.0
//
// Unless required by applicable law or agreed to in writing, software
// distributed under the License is distributed on an "AS IS" BASIS,
// WITHOUT WARRANTIES OR CONDITIONS OF ANY KIND, either express or implied.
// See the License for the specific language governing permissions and
// limitations under the License.

#[cfg(feature = "sqlite_cryptostore")]
use std::path::Path;
use std::{collections::BTreeMap, mem, sync::Arc};

use dashmap::DashMap;
<<<<<<< HEAD
use matrix_sdk_common::locks::Mutex;
use tracing::{debug, error, info, instrument, trace, warn};
=======
use tracing::{debug, error, info, trace, warn};
>>>>>>> 0422bae9

use matrix_sdk_common::{
    api::r0::{
        keys::{
            claim_keys::{Request as KeysClaimRequest, Response as KeysClaimResponse},
            get_keys::Response as KeysQueryResponse,
            upload_keys,
            upload_signatures::Request as UploadSignaturesRequest,
        },
        sync::sync_events::Response as SyncResponse,
    },
    assign,
    events::{
        room::encrypted::EncryptedEventContent, room_key::RoomKeyEventContent,
        AnyMessageEventContent, AnySyncRoomEvent, AnyToDeviceEvent, SyncMessageEvent,
        ToDeviceEvent,
    },
    identifiers::{
        DeviceId, DeviceIdBox, DeviceKeyAlgorithm, EventEncryptionAlgorithm, RoomId, UserId,
    },
    js_int::UInt,
    uuid::Uuid,
    Raw,
};

#[cfg(feature = "sqlite_cryptostore")]
use crate::store::sqlite::SqliteStore;
use crate::{
    error::{EventError, MegolmError, MegolmResult, OlmError, OlmResult},
    identities::{Device, IdentityManager, UserDevices},
    key_request::KeyRequestMachine,
    olm::{
        Account, EncryptionSettings, ExportedRoomKey, GroupSessionKey, IdentityKeys,
        InboundGroupSession, PrivateCrossSigningIdentity, ReadOnlyAccount, Session,
    },
    requests::{IncomingResponse, OutgoingRequest, UploadSigningKeysRequest},
    session_manager::{GroupSessionManager, SessionManager},
    store::{
        Changes, CryptoStore, DeviceChanges, IdentityChanges, MemoryStore, Result as StoreResult,
        Store,
    },
    verification::{Sas, VerificationMachine},
    ToDeviceRequest,
};

/// State machine implementation of the Olm/Megolm encryption protocol used for
/// Matrix end to end encryption.
#[derive(Clone)]
pub struct OlmMachine {
    /// The unique user id that owns this account.
    user_id: Arc<UserId>,
    /// The unique device id of the device that holds this account.
    device_id: Arc<Box<DeviceId>>,
    /// Our underlying Olm Account holding our identity keys.
    account: Account,
    /// The private part of our cross signing identity.
    /// Used to sign devices and other users, might be missing if some other
    /// device bootstraped cross signing or cross signing isn't bootstrapped at
    /// all.
    user_identity: Arc<Mutex<PrivateCrossSigningIdentity>>,
    /// Store for the encryption keys.
    /// Persists all the encryption keys so a client can resume the session
    /// without the need to create new keys.
    store: Store,
    /// A state machine that handles Olm sessions creation.
    session_manager: SessionManager,
    /// A state machine that keeps track of our outbound group sessions.
    group_session_manager: GroupSessionManager,
    /// A state machine that is responsible to handle and keep track of SAS
    /// verification flows.
    verification_machine: VerificationMachine,
    /// The state machine that is responsible to handle outgoing and incoming
    /// key requests.
    key_request_machine: KeyRequestMachine,
    /// State machine handling public user identities and devices, keeping track
    /// of when a key query needs to be done and handling one.
    identity_manager: IdentityManager,
    cross_signing_request: Arc<Mutex<Option<UploadSignaturesRequest>>>,
}

#[cfg(not(tarpaulin_include))]
impl std::fmt::Debug for OlmMachine {
    fn fmt(&self, f: &mut std::fmt::Formatter<'_>) -> std::fmt::Result {
        f.debug_struct("OlmMachine")
            .field("user_id", &self.user_id)
            .field("device_id", &self.device_id)
            .finish()
    }
}

impl OlmMachine {
    /// Create a new memory based OlmMachine.
    ///
    /// The created machine will keep the encryption keys only in memory and
    /// once the object is dropped the keys will be lost.
    ///
    /// # Arguments
    ///
    /// * `user_id` - The unique id of the user that owns this machine.
    ///
    /// * `device_id` - The unique id of the device that owns this machine.
    pub fn new(user_id: &UserId, device_id: &DeviceId) -> Self {
        let store: Box<dyn CryptoStore> = Box::new(MemoryStore::new());
        let device_id: DeviceIdBox = device_id.into();
        let account = ReadOnlyAccount::new(&user_id, &device_id);

        OlmMachine::new_helper(
            user_id,
            device_id,
            store,
            account,
            PrivateCrossSigningIdentity::empty(user_id.to_owned()),
        )
    }

    fn new_helper(
        user_id: &UserId,
        device_id: DeviceIdBox,
        store: Box<dyn CryptoStore>,
        account: ReadOnlyAccount,
        user_identity: PrivateCrossSigningIdentity,
    ) -> Self {
        let user_id = Arc::new(user_id.clone());
        let user_identity = Arc::new(Mutex::new(user_identity));

        let store = Arc::new(store);
        let verification_machine =
            VerificationMachine::new(account.clone(), user_identity.clone(), store.clone());
        let store = Store::new(
            user_id.clone(),
            user_identity.clone(),
            store,
            verification_machine.clone(),
        );
        let device_id: Arc<DeviceIdBox> = Arc::new(device_id);
        let outbound_group_sessions = Arc::new(DashMap::new());
        let users_for_key_claim = Arc::new(DashMap::new());

        let key_request_machine = KeyRequestMachine::new(
            user_id.clone(),
            device_id.clone(),
            store.clone(),
            outbound_group_sessions,
            users_for_key_claim.clone(),
        );

        let account = Account {
            inner: account,
            store: store.clone(),
        };

        let session_manager = SessionManager::new(
            account.clone(),
            users_for_key_claim,
            key_request_machine.clone(),
            store.clone(),
        );
        let group_session_manager = GroupSessionManager::new(account.clone(), store.clone());
        let identity_manager = IdentityManager::new(
            user_id.clone(),
            device_id.clone(),
            store.clone(),
            group_session_manager.clone(),
        );

        OlmMachine {
            user_id,
            device_id,
            account,
            user_identity,
            store,
            session_manager,
            group_session_manager,
            verification_machine,
            key_request_machine,
            identity_manager,
            cross_signing_request: Arc::new(Mutex::new(None)),
        }
    }

    /// Create a new OlmMachine with the given [`CryptoStore`].
    ///
    /// The created machine will keep the encryption keys only in memory and
    /// once the object is dropped the keys will be lost.
    ///
    /// If the store already contains encryption keys for the given user/device
    /// pair those will be re-used. Otherwise new ones will be created and
    /// stored.
    ///
    /// # Arguments
    ///
    /// * `user_id` - The unique id of the user that owns this machine.
    ///
    /// * `device_id` - The unique id of the device that owns this machine.
    ///
    /// * `store` - A `Cryptostore` implementation that will be used to store
    /// the encryption keys.
    ///
    /// [`Cryptostore`]: trait.CryptoStore.html
    pub async fn new_with_store(
        user_id: UserId,
        device_id: DeviceIdBox,
        store: Box<dyn CryptoStore>,
    ) -> StoreResult<Self> {
        let account = match store.load_account().await? {
            Some(a) => {
                debug!("Restored account");
                a
            }
            None => {
                debug!("Creating a new account");
                let account = ReadOnlyAccount::new(&user_id, &device_id);
                store.save_account(account.clone()).await?;
                account
            }
        };

        let identity = match store.load_identity().await? {
            Some(i) => {
                debug!("Restored the cross signing identity");
                i
            }
            None => {
                debug!("Creating an empty cross signing identity stub");
                PrivateCrossSigningIdentity::empty(user_id.clone())
            }
        };

        Ok(OlmMachine::new_helper(
            &user_id, device_id, store, account, identity,
        ))
    }

    /// Create a new machine with the default crypto store.
    ///
    /// The default store uses a SQLite database to store the encryption keys.
    ///
    /// # Arguments
    ///
    /// * `user_id` - The unique id of the user that owns this machine.
    ///
    /// * `device_id` - The unique id of the device that owns this machine.
    #[cfg(feature = "sqlite_cryptostore")]
    #[cfg_attr(feature = "docs", doc(cfg(r#sqlite_cryptostore)))]
    pub async fn new_with_default_store(
        user_id: &UserId,
        device_id: &DeviceId,
        path: impl AsRef<Path>,
        passphrase: &str,
    ) -> StoreResult<Self> {
        let store =
            SqliteStore::open_with_passphrase(&user_id, device_id, path, passphrase).await?;

        OlmMachine::new_with_store(user_id.to_owned(), device_id.into(), Box::new(store)).await
    }

    /// The unique user id that owns this `OlmMachine` instance.
    pub fn user_id(&self) -> &UserId {
        &self.user_id
    }

    /// The unique device id that identifies this `OlmMachine`.
    pub fn device_id(&self) -> &DeviceId {
        &self.device_id
    }

    /// Get the public parts of our Olm identity keys.
    pub fn identity_keys(&self) -> &IdentityKeys {
        self.account.identity_keys()
    }

    /// Get the outgoing requests that need to be sent out.
    ///
    /// This returns a list of `OutGoingRequest`, those requests need to be sent
    /// out to the server and the responses need to be passed back to the state
    /// machine using [`mark_request_as_sent`].
    ///
    /// [`mark_request_as_sent`]: #method.mark_request_as_sent
    pub async fn outgoing_requests(&self) -> Vec<OutgoingRequest> {
        let mut requests = Vec::new();

        if let Some(r) = self.keys_for_upload().await.map(|r| OutgoingRequest {
            request_id: Uuid::new_v4(),
            request: Arc::new(r.into()),
        }) {
            requests.push(r);
        }

        if let Some(r) =
            self.identity_manager
                .users_for_key_query()
                .await
                .map(|r| OutgoingRequest {
                    request_id: Uuid::new_v4(),
                    request: Arc::new(r.into()),
                })
        {
            requests.push(r);
        }

        requests.append(&mut self.outgoing_to_device_requests());
        requests.append(&mut self.key_request_machine.outgoing_to_device_requests());

        requests
    }

    /// Mark the request with the given request id as sent.
    ///
    /// # Arguments
    ///
    /// * `request_id` - The unique id of the request that was sent out. This is
    /// needed to couple the response with the now sent out request.
    ///
    /// * `response` - The response that was received from the server after the
    /// outgoing request was sent out.
    pub async fn mark_request_as_sent<'a>(
        &self,
        request_id: &Uuid,
        response: impl Into<IncomingResponse<'a>>,
    ) -> OlmResult<()> {
        match response.into() {
            IncomingResponse::KeysUpload(response) => {
                self.receive_keys_upload_response(response).await?;
            }
            IncomingResponse::KeysQuery(response) => {
                self.receive_keys_query_response(response).await?;
            }
            IncomingResponse::KeysClaim(response) => {
                self.receive_keys_claim_response(response).await?;
            }
            IncomingResponse::ToDevice(_) => {
                self.mark_to_device_request_as_sent(&request_id).await?;
            }
            IncomingResponse::SigningKeysUpload(_) => {
                self.receive_cross_signing_upload_response().await?;
            }
            IncomingResponse::SignatureUpload(_) => {
                self.verification_machine.mark_request_as_sent(request_id);
            }
        };

        Ok(())
    }

    /// Mark the cross signing identity as shared.
    async fn receive_cross_signing_upload_response(&self) -> StoreResult<()> {
        self.user_identity.lock().await.mark_as_shared();
        self.store
            .save_identity((&*self.user_identity.lock().await).clone())
            .await
    }

    /// Create a new cross signing identity and get the upload request to push
    /// the new public keys to the server.
    ///
    /// **Warning**: This will delete any existing cross signing keys that might
    /// exist on the server and thus will reset the trust between all the
    /// devices.
    ///
    /// Uploading these keys will require user interactive auth.
    pub async fn bootstrap_cross_signing(
        &self,
        reset: bool,
    ) -> StoreResult<(UploadSigningKeysRequest, UploadSignaturesRequest)> {
        let mut identity = self.user_identity.lock().await;

        if identity.is_empty().await || reset {
            info!("Creating new cross signing identity");
            let (id, request, signature_request) = self.account.bootstrap_cross_signing().await;

            *identity = id;

            let public = identity.as_public_identity().await.expect(
                "Couldn't create a public version of the identity from a new private identity",
            );

            let changes = Changes {
                identities: IdentityChanges {
                    new: vec![public.into()],
                    ..Default::default()
                },
                ..Default::default()
            };

            self.store.save_changes(changes).await?;
            self.store.save_identity(identity.clone()).await?;
            Ok((request, signature_request))
        } else {
            info!("Trying to upload the existing cross signing identity");
            let request = identity.as_upload_request().await;
            // TODO remove this expect.
            let signature_request = identity
                .sign_account(&self.account)
                .await
                .expect("Can't sign device keys");
            Ok((request, signature_request))
        }
    }

    /// Should device or one-time keys be uploaded to the server.
    ///
    /// This needs to be checked periodically, ideally after every sync request.
    ///
    /// # Example
    ///
    /// ```
    /// # use std::convert::TryFrom;
    /// # use matrix_sdk_crypto::OlmMachine;
    /// # use matrix_sdk_common::identifiers::UserId;
    /// # use futures::executor::block_on;
    /// # let alice = UserId::try_from("@alice:example.org").unwrap();
    /// # let machine = OlmMachine::new(&alice, "DEVICEID".into());
    /// # block_on(async {
    /// if machine.should_upload_keys().await {
    ///     let request = machine
    ///         .keys_for_upload()
    ///         .await
    ///         .unwrap();
    ///
    ///     // Upload the keys here.
    /// }
    /// # });
    /// ```
    #[cfg(test)]
    async fn should_upload_keys(&self) -> bool {
        self.account.should_upload_keys().await
    }

    /// Get the underlying Olm account of the machine.
    #[cfg(test)]
    pub(crate) fn account(&self) -> &ReadOnlyAccount {
        &self.account
    }

    /// Receive a successful keys upload response.
    ///
    /// # Arguments
    ///
    /// * `response` - The keys upload response of the request that the client
    /// performed.
    async fn receive_keys_upload_response(
        &self,
        response: &upload_keys::Response,
    ) -> OlmResult<()> {
        self.account.receive_keys_upload_response(response).await
    }

    /// Get the a key claiming request for the user/device pairs that we are
    /// missing Olm sessions for.
    ///
    /// Returns None if no key claiming request needs to be sent out.
    ///
    /// Sessions need to be established between devices so group sessions for a
    /// room can be shared with them.
    ///
    /// This should be called every time a group session needs to be shared as
    /// well as between sync calls. After a sync some devices may request room
    /// keys without us having a valid Olm session with them, making it
    /// impossible to server the room key request, thus it's necessary to check
    /// for missing sessions between sync as well.
    ///
    /// **Note**: Care should be taken that only one such request at a time is
    /// in flight, e.g. using a lock.
    ///
    /// The response of a successful key claiming requests needs to be passed to
    /// the `OlmMachine` with the [`mark_request_as_sent`].
    ///
    /// # Arguments
    ///
    /// `users` - The list of users that we should check if we lack a session
    /// with one of their devices. This can be an empty iterator when calling
    /// this method between sync requests.
    ///
    /// [`mark_request_as_sent`]: #method.mark_request_as_sent
    pub async fn get_missing_sessions(
        &self,
        users: &mut impl Iterator<Item = &UserId>,
    ) -> OlmResult<Option<(Uuid, KeysClaimRequest)>> {
        self.session_manager.get_missing_sessions(users).await
    }

    /// Receive a successful key claim response and create new Olm sessions with
    /// the claimed keys.
    ///
    /// # Arguments
    ///
    /// * `response` - The response containing the claimed one-time keys.
    async fn receive_keys_claim_response(&self, response: &KeysClaimResponse) -> OlmResult<()> {
        self.session_manager
            .receive_keys_claim_response(response)
            .await
    }

    /// Receive a successful keys query response.
    ///
    /// Returns a list of devices newly discovered devices and devices that
    /// changed.
    ///
    /// # Arguments
    ///
    /// * `response` - The keys query response of the request that the client
    /// performed.
    async fn receive_keys_query_response(
        &self,
        response: &KeysQueryResponse,
    ) -> OlmResult<(DeviceChanges, IdentityChanges)> {
        self.identity_manager
            .receive_keys_query_response(response)
            .await
    }

    /// Get a request to upload E2EE keys to the server.
    ///
    /// Returns None if no keys need to be uploaded.
    ///
    /// The response of a successful key upload requests needs to be passed to
    /// the [`OlmMachine`] with the [`receive_keys_upload_response`].
    ///
    /// [`receive_keys_upload_response`]: #method.receive_keys_upload_response
    /// [`OlmMachine`]: struct.OlmMachine.html
    async fn keys_for_upload(&self) -> Option<upload_keys::Request> {
        let (device_keys, one_time_keys) = self.account.keys_for_upload().await?;
        Some(assign!(upload_keys::Request::new(), { device_keys, one_time_keys }))
    }

    /// Decrypt a to-device event.
    ///
    /// Returns a decrypted `ToDeviceEvent` if the decryption was successful,
    /// an error indicating why decryption failed otherwise.
    ///
    /// # Arguments
    ///
    /// * `event` - The to-device event that should be decrypted.
    async fn decrypt_to_device_event(
        &self,
        event: &ToDeviceEvent<EncryptedEventContent>,
    ) -> OlmResult<(Session, Raw<AnyToDeviceEvent>, Option<InboundGroupSession>)> {
        let (session, decrypted_event, sender_key, signing_key) =
            self.account.decrypt_to_device_event(event).await?;
        // Handle the decrypted event, e.g. fetch out Megolm sessions out of
        // the event.
        if let (Some(event), group_session) = self
            .handle_decrypted_to_device_event(&sender_key, &signing_key, &decrypted_event)
            .await?
        {
            // Some events may have sensitive data e.g. private keys, while we
            // want to notify our users that a private key was received we
            // don't want them to be able to do silly things with it. Handling
            // events modifies them and returns a modified one, so replace it
            // here if we get one.
            Ok((session, event, group_session))
        } else {
            Ok((session, decrypted_event, None))
        }
    }

    /// Create a group session from a room key and add it to our crypto store.
    async fn add_room_key(
        &self,
        sender_key: &str,
        signing_key: &str,
        event: &mut ToDeviceEvent<RoomKeyEventContent>,
    ) -> OlmResult<(Option<Raw<AnyToDeviceEvent>>, Option<InboundGroupSession>)> {
        match event.content.algorithm {
            EventEncryptionAlgorithm::MegolmV1AesSha2 => {
                let session_key = GroupSessionKey(mem::take(&mut event.content.session_key));

                let session = InboundGroupSession::new(
                    sender_key,
                    signing_key,
                    &event.content.room_id,
                    session_key,
                )?;
                let event = Raw::from(AnyToDeviceEvent::RoomKey(event.clone()));
                Ok((Some(event), Some(session)))
            }
            _ => {
                warn!(
                    "Received room key with unsupported key algorithm {}",
                    event.content.algorithm
                );
                Ok((None, None))
            }
        }
    }

    #[cfg(test)]
    pub(crate) async fn create_outbound_group_session_with_defaults(
        &self,
        room_id: &RoomId,
    ) -> OlmResult<()> {
        let (_, session) = self
            .group_session_manager
            .create_outbound_group_session(room_id, EncryptionSettings::default())
            .await?;

        self.store.save_inbound_group_sessions(&[session]).await?;

        Ok(())
    }

    /// Encrypt a room message for the given room.
    ///
    /// Beware that a group session needs to be shared before this method can be
    /// called using the [`share_group_session`] method.
    ///
    /// Since group sessions can expire or become invalid if the room membership
    /// changes client authors should check with the
    /// [`should_share_group_session`] method if a new group session needs to
    /// be shared.
    ///
    /// # Arguments
    ///
    /// * `room_id` - The id of the room for which the message should be
    /// encrypted.
    ///
    /// * `content` - The plaintext content of the message that should be
    /// encrypted.
    ///
    /// # Panics
    ///
    /// Panics if a group session for the given room wasn't shared beforehand.
    ///
    /// [`should_share_group_session`]: #method.should_share_group_session
    /// [`share_group_session`]: #method.share_group_session
    pub async fn encrypt(
        &self,
        room_id: &RoomId,
        content: AnyMessageEventContent,
    ) -> MegolmResult<EncryptedEventContent> {
        self.group_session_manager.encrypt(room_id, content).await
    }

    /// Should the client share a group session for the given room.
    ///
    /// Returns true if a session needs to be shared before room messages can be
    /// encrypted, false if one is already shared and ready to encrypt room
    /// messages.
    ///
    /// This should be called every time a new room message wants to be sent out
    /// since group sessions can expire at any time.
    pub fn should_share_group_session(&self, room_id: &RoomId) -> bool {
        self.group_session_manager
            .should_share_group_session(room_id)
    }

    /// Invalidate the currently active outbound group session for the given
    /// room.
    ///
    /// Returns true if a session was invalidated, false if there was no session
    /// to invalidate.
    pub fn invalidate_group_session(&self, room_id: &RoomId) -> bool {
        self.group_session_manager.invalidate_group_session(room_id)
    }

    /// Get to-device requests to share a group session with users in a room.
    ///
    /// # Arguments
    ///
    /// `room_id` - The room id of the room where the group session will be
    /// used.
    ///
    /// `users` - The list of users that should receive the group session.
    pub async fn share_group_session(
        &self,
        room_id: &RoomId,
        users: impl Iterator<Item = &UserId>,
        encryption_settings: impl Into<EncryptionSettings>,
    ) -> OlmResult<Vec<Arc<ToDeviceRequest>>> {
        self.group_session_manager
            .share_group_session(room_id, users, encryption_settings)
            .await
    }

    /// Receive and properly handle a decrypted to-device event.
    ///
    /// # Arguments
    ///
    /// * `sender_key` - The sender (curve25519) key of the event sender.
    ///
    /// * `signing_key` - The signing (ed25519) key of the event sender.
    ///
    /// * `event` - The decrypted to-device event.
    async fn handle_decrypted_to_device_event(
        &self,
        sender_key: &str,
        signing_key: &str,
        event: &Raw<AnyToDeviceEvent>,
    ) -> OlmResult<(Option<Raw<AnyToDeviceEvent>>, Option<InboundGroupSession>)> {
        let event = if let Ok(e) = event.deserialize() {
            e
        } else {
            warn!("Decrypted to-device event failed to be parsed correctly");
            return Ok((None, None));
        };

        match event {
            AnyToDeviceEvent::RoomKey(mut e) => {
                Ok(self.add_room_key(sender_key, signing_key, &mut e).await?)
            }
            AnyToDeviceEvent::ForwardedRoomKey(mut e) => Ok(self
                .key_request_machine
                .receive_forwarded_room_key(sender_key, &mut e)
                .await?),
            _ => {
                warn!("Received a unexpected encrypted to-device event");
                Ok((None, None))
            }
        }
    }

    async fn handle_verification_event(&self, mut event: &mut AnyToDeviceEvent) {
        if let Err(e) = self.verification_machine.receive_event(&mut event).await {
            error!("Error handling a verification event: {:?}", e);
        }
    }

    /// Get the to-device requests that need to be sent out.
    fn outgoing_to_device_requests(&self) -> Vec<OutgoingRequest> {
        self.verification_machine.outgoing_to_device_requests()
    }

    /// Mark an outgoing to-device requests as sent.
    async fn mark_to_device_request_as_sent(&self, request_id: &Uuid) -> StoreResult<()> {
        self.verification_machine.mark_request_as_sent(request_id);
        self.key_request_machine
            .mark_outgoing_request_as_sent(request_id)
            .await?;
        self.group_session_manager.mark_request_as_sent(request_id);
        self.session_manager
            .mark_outgoing_request_as_sent(request_id);

        Ok(())
    }

    /// Get a `Sas` verification object with the given flow id.
    pub fn get_verification(&self, flow_id: &str) -> Option<Sas> {
        self.verification_machine.get_sas(flow_id)
    }

    async fn update_one_time_key_count(&self, key_count: &BTreeMap<DeviceKeyAlgorithm, UInt>) {
        self.account.update_uploaded_key_count(key_count).await;
    }

    /// Handle a sync response and update the internal state of the Olm machine.
    ///
    /// This will decrypt to-device events but will not touch events in the room
    /// timeline.
    ///
    /// To decrypt an event from the room timeline call [`decrypt_room_event`].
    ///
    /// # Arguments
    ///
    /// * `response` - The sync latest sync response.
    ///
    /// [`decrypt_room_event`]: #method.decrypt_room_event
<<<<<<< HEAD
    #[instrument(skip(response))]
    pub async fn receive_sync_response(&self, response: &mut SyncResponse) -> OlmResult<()> {
        // Remove verification objects that have expired or are done.
=======
    pub async fn receive_sync_response(&self, response: &mut SyncResponse) {
>>>>>>> 0422bae9
        self.verification_machine.garbage_collect();

        // Always save the account, a new session might get created which also
        // touches the account.
        let mut changes = Changes {
            account: Some(self.account.inner.clone()),
            ..Default::default()
        };

        self.update_one_time_key_count(&response.device_one_time_keys_count)
            .await;

        for user_id in &response.device_lists.changed {
            if let Err(e) = self.identity_manager.mark_user_as_changed(&user_id).await {
                error!("Error marking a tracked user as changed {:?}", e);
            }
        }

        for event_result in &mut response.to_device.events {
            let mut event = if let Ok(e) = event_result.deserialize() {
                e
            } else {
                // Skip invalid events.
                warn!("Received an invalid to-device event {:?}", event_result);
                continue;
            };

            info!("Received a to-device event {:?}", event);

            match &mut event {
                AnyToDeviceEvent::RoomEncrypted(e) => {
                    let (session, decrypted_event, group_session) =
                        match self.decrypt_to_device_event(e).await {
                            Ok(e) => e,
                            Err(err) => {
                                warn!(
                                    "Failed to decrypt to-device event from {} {}",
                                    e.sender, err
                                );

                                if let OlmError::SessionWedged(sender, curve_key) = err {
                                    if let Err(e) = self
                                        .session_manager
                                        .mark_device_as_wedged(&sender, &curve_key)
                                        .await
                                    {
                                        error!(
                                            "Couldn't mark device from {} to be unwedged {:?}",
                                            sender, e
                                        );
                                    }
                                }
                                continue;
                            }
                        };

                    changes.sessions.push(session);

                    if let Some(group_session) = group_session {
                        changes.inbound_group_sessions.push(group_session);
                    }

                    *event_result = decrypted_event;
                }
                AnyToDeviceEvent::RoomKeyRequest(e) => {
                    self.key_request_machine.receive_incoming_key_request(e)
                }
                AnyToDeviceEvent::KeyVerificationAccept(..)
                | AnyToDeviceEvent::KeyVerificationCancel(..)
                | AnyToDeviceEvent::KeyVerificationKey(..)
                | AnyToDeviceEvent::KeyVerificationMac(..)
                | AnyToDeviceEvent::KeyVerificationRequest(..)
                | AnyToDeviceEvent::KeyVerificationStart(..) => {
                    self.handle_verification_event(&mut event).await;
                }
                _ => continue,
            }
        }

        let changed_sessions = self
            .key_request_machine
            .collect_incoming_key_requests()
            .await?;

        changes.sessions.extend(changed_sessions);

        Ok(self.store.save_changes(changes).await?)
    }

    /// Decrypt an event from a room timeline.
    ///
    /// # Arguments
    ///
    /// * `event` - The event that should be decrypted.
    ///
    /// * `room_id` - The ID of the room where the event was sent to.
    pub async fn decrypt_room_event(
        &self,
        event: &SyncMessageEvent<EncryptedEventContent>,
        room_id: &RoomId,
    ) -> MegolmResult<Raw<AnySyncRoomEvent>> {
        let content = match &event.content {
            EncryptedEventContent::MegolmV1AesSha2(c) => c,
            _ => return Err(EventError::UnsupportedAlgorithm.into()),
        };

        let session = self
            .store
            .get_inbound_group_session(room_id, &content.sender_key, &content.session_id)
            .await?;
        // TODO check if the Olm session is wedged and re-request the key.
        let session = if let Some(s) = session {
            s
        } else {
            self.key_request_machine
                .create_outgoing_key_request(room_id, &content.sender_key, &content.session_id)
                .await?;
            return Err(MegolmError::MissingSession);
        };

        // TODO check the message index.
        // TODO check if this is from a verified device.
        let (decrypted_event, _) = session.decrypt(event).await?;

        trace!("Successfully decrypted Megolm event {:?}", decrypted_event);
        // TODO set the encryption info on the event (is it verified, was it
        // decrypted, sender key...)

        Ok(decrypted_event)
    }

    /// Update the tracked users.
    ///
    /// # Arguments
    ///
    /// * `users` - An iterator over user ids that should be marked for
    /// tracking.
    ///
    /// This will mark users that weren't seen before for a key query and
    /// tracking.
    ///
    /// If the user is already known to the Olm machine it will not be
    /// considered for a key query.
    pub async fn update_tracked_users(&self, users: impl IntoIterator<Item = &UserId>) {
        self.identity_manager.update_tracked_users(users).await
    }

    /// Get a specific device of a user.
    ///
    /// # Arguments
    ///
    /// * `user_id` - The unique id of the user that the device belongs to.
    ///
    /// * `device_id` - The unique id of the device.
    ///
    /// Returns a `Device` if one is found and the crypto store didn't throw an
    /// error.
    ///
    /// # Example
    ///
    /// ```
    /// # use std::convert::TryFrom;
    /// # use matrix_sdk_crypto::OlmMachine;
    /// # use matrix_sdk_common::identifiers::UserId;
    /// # use futures::executor::block_on;
    /// # let alice = UserId::try_from("@alice:example.org").unwrap();
    /// # let machine = OlmMachine::new(&alice, "DEVICEID".into());
    /// # block_on(async {
    /// let device = machine.get_device(&alice, "DEVICEID".into()).await;
    ///
    /// println!("{:?}", device);
    /// # });
    /// ```
    pub async fn get_device(
        &self,
        user_id: &UserId,
        device_id: &DeviceId,
    ) -> StoreResult<Option<Device>> {
        self.store.get_device(user_id, device_id).await
    }

    /// Get a map holding all the devices of an user.
    ///
    /// # Arguments
    ///
    /// * `user_id` - The unique id of the user that the devices belong to.
    ///
    /// # Example
    ///
    /// ```
    /// # use std::convert::TryFrom;
    /// # use matrix_sdk_crypto::OlmMachine;
    /// # use matrix_sdk_common::identifiers::UserId;
    /// # use futures::executor::block_on;
    /// # let alice = UserId::try_from("@alice:example.org").unwrap();
    /// # let machine = OlmMachine::new(&alice, "DEVICEID".into());
    /// # block_on(async {
    /// let devices = machine.get_user_devices(&alice).await.unwrap();
    ///
    /// for device in devices.devices() {
    ///     println!("{:?}", device);
    /// }
    /// # });
    /// ```
    pub async fn get_user_devices(&self, user_id: &UserId) -> StoreResult<UserDevices> {
        self.store.get_user_devices(user_id).await
    }

    /// Import the given room keys into our store.
    ///
    /// # Arguments
    ///
    /// * `exported_keys` - A list of previously exported keys that should be
    /// imported into our store. If we already have a better version of a key
    /// the key will *not* be imported.
    ///
    /// Returns the number of sessions that were imported to the store.
    ///
    /// # Examples
    /// ```no_run
    /// # use std::io::Cursor;
    /// # use matrix_sdk_crypto::{OlmMachine, decrypt_key_export};
    /// # use matrix_sdk_common::identifiers::user_id;
    /// # use futures::executor::block_on;
    /// # let alice = user_id!("@alice:example.org");
    /// # let machine = OlmMachine::new(&alice, "DEVICEID".into());
    /// # block_on(async {
    /// # let export = Cursor::new("".to_owned());
    /// let exported_keys = decrypt_key_export(export, "1234").unwrap();
    /// machine.import_keys(exported_keys).await.unwrap();
    /// # });
    /// ```
    pub async fn import_keys(&self, mut exported_keys: Vec<ExportedRoomKey>) -> StoreResult<usize> {
        let mut sessions = Vec::new();

        for key in exported_keys.drain(..) {
            let session = InboundGroupSession::from_export(key)?;

            // Only import the session if we didn't have this session or if it's
            // a better version of the same session, that is the first known
            // index is lower.
            // TODO load all sessions so we don't do a thousand small loads.
            if let Some(existing_session) = self
                .store
                .get_inbound_group_session(
                    &session.room_id,
                    &session.sender_key,
                    session.session_id(),
                )
                .await?
            {
                let first_index = session.first_known_index().await;
                let existing_index = existing_session.first_known_index().await;

                if first_index < existing_index {
                    sessions.push(session)
                }
            } else {
                sessions.push(session)
            }
        }

        let num_sessions = sessions.len();

        let changes = Changes {
            inbound_group_sessions: sessions,
            ..Default::default()
        };

        self.store.save_changes(changes).await?;

        info!(
            "Successfully imported {} inbound group sessions",
            num_sessions
        );

        Ok(num_sessions)
    }

    /// Export the keys that match the given predicate.
    ///
    /// # Arguments
    ///
    /// * `predicate` - A closure that will be called for every known
    /// `InboundGroupSession`, which represents a room key. If the closure
    /// returns `true` the `InboundGroupSessoin` will be included in the export,
    /// if the closure returns `false` it will not be included.
    ///
    /// # Panics
    ///
    /// This method will panic if it can't get enough randomness from the OS to
    /// encrypt the exported keys securely.
    ///
    /// # Examples
    ///
    /// ```no_run
    /// # use matrix_sdk_crypto::{OlmMachine, encrypt_key_export};
    /// # use matrix_sdk_common::identifiers::{user_id, room_id};
    /// # use futures::executor::block_on;
    /// # let alice = user_id!("@alice:example.org");
    /// # let machine = OlmMachine::new(&alice, "DEVICEID".into());
    /// # block_on(async {
    /// let room_id = room_id!("!test:localhost");
    /// let exported_keys = machine.export_keys(|s| s.room_id() == &room_id).await.unwrap();
    /// let encrypted_export = encrypt_key_export(&exported_keys, "1234", 1);
    /// # });
    /// ```
    pub async fn export_keys(
        &self,
        mut predicate: impl FnMut(&InboundGroupSession) -> bool,
    ) -> StoreResult<Vec<ExportedRoomKey>> {
        let mut exported = Vec::new();

        let mut sessions: Vec<InboundGroupSession> = self
            .store
            .get_inbound_group_sessions()
            .await?
            .drain(..)
            .filter(|s| predicate(&s))
            .collect();

        for session in sessions.drain(..) {
            let export = session.export().await;
            exported.push(export);
        }

        Ok(exported)
    }
}

#[cfg(test)]
pub(crate) mod test {
    static USER_ID: &str = "@bob:example.org";

    use std::{
        collections::BTreeMap,
        convert::{TryFrom, TryInto},
        sync::Arc,
        time::SystemTime,
    };

    use http::Response;
    use serde_json::json;
    #[cfg(feature = "sqlite_cryptostore")]
    use tempfile::tempdir;

    use crate::{
        machine::OlmMachine,
        olm::Utility,
        verification::test::{outgoing_request_to_event, request_to_event},
        EncryptionSettings, ReadOnlyDevice, ToDeviceRequest,
    };

    use matrix_sdk_common::{
        api::r0::keys::{claim_keys, get_keys, upload_keys, OneTimeKey},
        events::{
            room::{
                encrypted::EncryptedEventContent,
                message::{MessageEventContent, TextMessageEventContent},
            },
            AnyMessageEventContent, AnySyncMessageEvent, AnySyncRoomEvent, AnyToDeviceEvent,
            EventType, SyncMessageEvent, ToDeviceEvent, Unsigned,
        },
        identifiers::{
            event_id, room_id, user_id, DeviceId, DeviceKeyAlgorithm, DeviceKeyId, UserId,
        },
        Raw,
    };
    use matrix_sdk_test::test_json;

    /// These keys need to be periodically uploaded to the server.
    type OneTimeKeys = BTreeMap<DeviceKeyId, OneTimeKey>;

    use matrix_sdk_common::js_int::uint;

    fn alice_id() -> UserId {
        user_id!("@alice:example.org")
    }

    fn alice_device_id() -> Box<DeviceId> {
        "JLAFKJWSCS".into()
    }

    fn user_id() -> UserId {
        UserId::try_from(USER_ID).unwrap()
    }

    pub fn response_from_file(json: &serde_json::Value) -> Response<Vec<u8>> {
        Response::builder()
            .status(200)
            .body(json.to_string().as_bytes().to_vec())
            .unwrap()
    }

    fn keys_upload_response() -> upload_keys::Response {
        let data = response_from_file(&test_json::KEYS_UPLOAD);
        upload_keys::Response::try_from(data).expect("Can't parse the keys upload response")
    }

    fn keys_query_response() -> get_keys::Response {
        let data = response_from_file(&test_json::KEYS_QUERY);
        get_keys::Response::try_from(data).expect("Can't parse the keys upload response")
    }

    fn to_device_requests_to_content(requests: Vec<Arc<ToDeviceRequest>>) -> EncryptedEventContent {
        let to_device_request = &requests[0];

        let content: Raw<EncryptedEventContent> = serde_json::from_str(
            to_device_request
                .messages
                .values()
                .next()
                .unwrap()
                .values()
                .next()
                .unwrap()
                .get(),
        )
        .unwrap();

        content.deserialize().unwrap()
    }

    pub(crate) async fn get_prepared_machine() -> (OlmMachine, OneTimeKeys) {
        let machine = OlmMachine::new(&user_id(), &alice_device_id());
        machine.account.inner.update_uploaded_key_count(0);
        let request = machine
            .keys_for_upload()
            .await
            .expect("Can't prepare initial key upload");
        let response = keys_upload_response();
        machine
            .receive_keys_upload_response(&response)
            .await
            .unwrap();

        (machine, request.one_time_keys.unwrap())
    }

    async fn get_machine_after_query() -> (OlmMachine, OneTimeKeys) {
        let (machine, otk) = get_prepared_machine().await;
        let response = keys_query_response();

        machine
            .receive_keys_query_response(&response)
            .await
            .unwrap();

        (machine, otk)
    }

    async fn get_machine_pair() -> (OlmMachine, OlmMachine, OneTimeKeys) {
        let (bob, otk) = get_prepared_machine().await;

        let alice_id = alice_id();
        let alice_device = alice_device_id();
        let alice = OlmMachine::new(&alice_id, &alice_device);

        let alice_deivce = ReadOnlyDevice::from_machine(&alice).await;
        let bob_device = ReadOnlyDevice::from_machine(&bob).await;
        alice.store.save_devices(&[bob_device]).await.unwrap();
        bob.store.save_devices(&[alice_deivce]).await.unwrap();

        (alice, bob, otk)
    }

    async fn get_machine_pair_with_session() -> (OlmMachine, OlmMachine) {
        let (alice, bob, one_time_keys) = get_machine_pair().await;

        let mut bob_keys = BTreeMap::new();

        let one_time_key = one_time_keys.iter().next().unwrap();
        let mut keys = BTreeMap::new();
        keys.insert(one_time_key.0.clone(), one_time_key.1.clone());
        bob_keys.insert(bob.device_id().into(), keys);

        let mut one_time_keys = BTreeMap::new();
        one_time_keys.insert(bob.user_id().clone(), bob_keys);

        let response = claim_keys::Response::new(one_time_keys);

        alice.receive_keys_claim_response(&response).await.unwrap();

        (alice, bob)
    }

    async fn get_machine_pair_with_setup_sessions() -> (OlmMachine, OlmMachine) {
        let (alice, bob) = get_machine_pair_with_session().await;

        let bob_device = alice
            .get_device(&bob.user_id, &bob.device_id)
            .await
            .unwrap()
            .unwrap();

        let (session, content) = bob_device
            .encrypt(EventType::Dummy, json!({}))
            .await
            .unwrap();
        alice.store.save_sessions(&[session]).await.unwrap();

        let event = ToDeviceEvent {
            sender: alice.user_id().clone(),
            content,
        };

        let (session, _, _) = bob.decrypt_to_device_event(&event).await.unwrap();
        bob.store.save_sessions(&[session]).await.unwrap();

        (alice, bob)
    }

    #[tokio::test]
    async fn create_olm_machine() {
        let machine = OlmMachine::new(&user_id(), &alice_device_id());
        assert!(machine.should_upload_keys().await);
    }

    #[tokio::test]
    async fn receive_keys_upload_response() {
        let machine = OlmMachine::new(&user_id(), &alice_device_id());
        let mut response = keys_upload_response();

        response
            .one_time_key_counts
            .remove(&DeviceKeyAlgorithm::SignedCurve25519)
            .unwrap();

        assert!(machine.should_upload_keys().await);
        machine
            .receive_keys_upload_response(&response)
            .await
            .unwrap();
        assert!(machine.should_upload_keys().await);

        response
            .one_time_key_counts
            .insert(DeviceKeyAlgorithm::SignedCurve25519, uint!(10));
        machine
            .receive_keys_upload_response(&response)
            .await
            .unwrap();
        assert!(machine.should_upload_keys().await);

        response
            .one_time_key_counts
            .insert(DeviceKeyAlgorithm::SignedCurve25519, uint!(50));
        machine
            .receive_keys_upload_response(&response)
            .await
            .unwrap();
        assert!(!machine.should_upload_keys().await);
    }

    #[tokio::test]
    async fn generate_one_time_keys() {
        let machine = OlmMachine::new(&user_id(), &alice_device_id());

        let mut response = keys_upload_response();

        assert!(machine.should_upload_keys().await);

        machine
            .receive_keys_upload_response(&response)
            .await
            .unwrap();
        assert!(machine.should_upload_keys().await);
        assert!(machine.account.generate_one_time_keys().await.is_ok());

        response
            .one_time_key_counts
            .insert(DeviceKeyAlgorithm::SignedCurve25519, uint!(50));
        machine
            .receive_keys_upload_response(&response)
            .await
            .unwrap();
        assert!(machine.account.generate_one_time_keys().await.is_err());
    }

    #[tokio::test]
    async fn test_device_key_signing() {
        let machine = OlmMachine::new(&user_id(), &alice_device_id());

        let mut device_keys = machine.account.device_keys().await;
        let identity_keys = machine.account.identity_keys();
        let ed25519_key = identity_keys.ed25519();

        let utility = Utility::new();
        let ret = utility.verify_json(
            &machine.user_id,
            &DeviceKeyId::from_parts(DeviceKeyAlgorithm::Ed25519, machine.device_id()),
            ed25519_key,
            &mut json!(&mut device_keys),
        );
        assert!(ret.is_ok());
    }

    #[tokio::test]
    async fn tests_session_invalidation() {
        let machine = OlmMachine::new(&user_id(), &alice_device_id());
        let room_id = room_id!("!test:example.org");

        machine
            .create_outbound_group_session_with_defaults(&room_id)
            .await
            .unwrap();
        assert!(machine
            .group_session_manager
            .get_outbound_group_session(&room_id)
            .is_some());

        machine.invalidate_group_session(&room_id);

        assert!(machine
            .group_session_manager
            .get_outbound_group_session(&room_id)
            .is_none());
    }

    #[tokio::test]
    async fn test_invalid_signature() {
        let machine = OlmMachine::new(&user_id(), &alice_device_id());

        let mut device_keys = machine.account.device_keys().await;

        let utility = Utility::new();
        let ret = utility.verify_json(
            &machine.user_id,
            &DeviceKeyId::from_parts(DeviceKeyAlgorithm::Ed25519, machine.device_id()),
            "fake_key",
            &mut json!(&mut device_keys),
        );
        assert!(ret.is_err());
    }

    #[tokio::test]
    async fn test_one_time_key_signing() {
        let machine = OlmMachine::new(&user_id(), &alice_device_id());
        machine.account.inner.update_uploaded_key_count(49);

        let mut one_time_keys = machine.account.signed_one_time_keys().await.unwrap();
        let identity_keys = machine.account.identity_keys();
        let ed25519_key = identity_keys.ed25519();

        let mut one_time_key = one_time_keys.values_mut().next().unwrap();

        let utility = Utility::new();
        let ret = utility.verify_json(
            &machine.user_id,
            &DeviceKeyId::from_parts(DeviceKeyAlgorithm::Ed25519, machine.device_id()),
            ed25519_key,
            &mut json!(&mut one_time_key),
        );
        assert!(ret.is_ok());
    }

    #[tokio::test]
    async fn test_keys_for_upload() {
        let machine = OlmMachine::new(&user_id(), &alice_device_id());
        machine.account.inner.update_uploaded_key_count(0);

        let identity_keys = machine.account.identity_keys();
        let ed25519_key = identity_keys.ed25519();

        let mut request = machine
            .keys_for_upload()
            .await
            .expect("Can't prepare initial key upload");

        let utility = Utility::new();
        let ret = utility.verify_json(
            &machine.user_id,
            &DeviceKeyId::from_parts(DeviceKeyAlgorithm::Ed25519, machine.device_id()),
            ed25519_key,
            &mut json!(&mut request.one_time_keys.as_mut().unwrap().values_mut().next()),
        );
        assert!(ret.is_ok());

        let utility = Utility::new();
        let ret = utility.verify_json(
            &machine.user_id,
            &DeviceKeyId::from_parts(DeviceKeyAlgorithm::Ed25519, machine.device_id()),
            ed25519_key,
            &mut json!(&mut request.device_keys.unwrap()),
        );
        assert!(ret.is_ok());

        let mut response = keys_upload_response();
        response.one_time_key_counts.insert(
            DeviceKeyAlgorithm::SignedCurve25519,
            (request.one_time_keys.unwrap().len() as u64)
                .try_into()
                .unwrap(),
        );

        machine
            .receive_keys_upload_response(&response)
            .await
            .unwrap();

        let ret = machine.keys_for_upload().await;
        assert!(ret.is_none());
    }

    #[tokio::test]
    async fn test_keys_query() {
        let (machine, _) = get_prepared_machine().await;
        let response = keys_query_response();
        let alice_id = user_id!("@alice:example.org");
        let alice_device_id: &DeviceId = "JLAFKJWSCS".into();

        let alice_devices = machine.store.get_user_devices(&alice_id).await.unwrap();
        assert!(alice_devices.devices().peekable().peek().is_none());

        machine
            .receive_keys_query_response(&response)
            .await
            .unwrap();

        let device = machine
            .store
            .get_device(&alice_id, alice_device_id)
            .await
            .unwrap()
            .unwrap();
        assert_eq!(device.user_id(), &alice_id);
        assert_eq!(device.device_id(), alice_device_id);
    }

    #[tokio::test]
    async fn test_missing_sessions_calculation() {
        let (machine, _) = get_machine_after_query().await;

        let alice = alice_id();
        let alice_device = alice_device_id();

        let (_, missing_sessions) = machine
            .get_missing_sessions(&mut [alice.clone()].iter())
            .await
            .unwrap()
            .unwrap();

        assert!(missing_sessions.one_time_keys.contains_key(&alice));
        let user_sessions = missing_sessions.one_time_keys.get(&alice).unwrap();
        assert!(user_sessions.contains_key(&alice_device));
    }

    #[tokio::test]
    async fn test_session_creation() {
        let (alice_machine, bob_machine, one_time_keys) = get_machine_pair().await;

        let mut bob_keys = BTreeMap::new();

        let one_time_key = one_time_keys.iter().next().unwrap();
        let mut keys = BTreeMap::new();
        keys.insert(one_time_key.0.clone(), one_time_key.1.clone());
        bob_keys.insert(bob_machine.device_id().into(), keys);

        let mut one_time_keys = BTreeMap::new();
        one_time_keys.insert(bob_machine.user_id().clone(), bob_keys);

        let response = claim_keys::Response::new(one_time_keys);

        alice_machine
            .receive_keys_claim_response(&response)
            .await
            .unwrap();

        let session = alice_machine
            .store
            .get_sessions(bob_machine.account.identity_keys().curve25519())
            .await
            .unwrap()
            .unwrap();

        assert!(!session.lock().await.is_empty())
    }

    #[tokio::test]
    async fn test_olm_encryption() {
        let (alice, bob) = get_machine_pair_with_session().await;

        let bob_device = alice
            .get_device(&bob.user_id, &bob.device_id)
            .await
            .unwrap()
            .unwrap();

        let event = ToDeviceEvent {
            sender: alice.user_id().clone(),
            content: bob_device
                .encrypt(EventType::Dummy, json!({}))
                .await
                .unwrap()
                .1,
        };

        let event = bob
            .decrypt_to_device_event(&event)
            .await
            .unwrap()
            .1
            .deserialize()
            .unwrap();

        if let AnyToDeviceEvent::Dummy(e) = event {
            assert_eq!(&e.sender, alice.user_id());
        } else {
            panic!("Wrong event type found {:?}", event);
        }
    }

    #[tokio::test]
    async fn test_room_key_sharing() {
        let (alice, bob) = get_machine_pair_with_session().await;

        let room_id = room_id!("!test:example.org");

        let to_device_requests = alice
            .share_group_session(
                &room_id,
                [bob.user_id().clone()].iter(),
                EncryptionSettings::default(),
            )
            .await
            .unwrap();

        let event = ToDeviceEvent {
            sender: alice.user_id().clone(),
            content: to_device_requests_to_content(to_device_requests),
        };

        let alice_session = alice
            .group_session_manager
            .get_outbound_group_session(&room_id)
            .unwrap();

        let (session, event, group_session) = bob.decrypt_to_device_event(&event).await.unwrap();

        bob.store.save_sessions(&[session]).await.unwrap();
        bob.store
            .save_inbound_group_sessions(&[group_session.unwrap()])
            .await
            .unwrap();
        let event = event.deserialize().unwrap();

        if let AnyToDeviceEvent::RoomKey(event) = event {
            assert_eq!(&event.sender, alice.user_id());
            assert!(event.content.session_key.is_empty());
        } else {
            panic!("expected RoomKeyEvent found {:?}", event);
        }

        let session = bob
            .store
            .get_inbound_group_session(
                &room_id,
                alice.account.identity_keys().curve25519(),
                alice_session.session_id(),
            )
            .await;

        assert!(session.unwrap().is_some());
    }

    #[tokio::test]
    async fn test_megolm_encryption() {
        let (alice, bob) = get_machine_pair_with_setup_sessions().await;
        let room_id = room_id!("!test:example.org");

        let to_device_requests = alice
            .share_group_session(
                &room_id,
                [bob.user_id().clone()].iter(),
                EncryptionSettings::default(),
            )
            .await
            .unwrap();

        let event = ToDeviceEvent {
            sender: alice.user_id().clone(),
            content: to_device_requests_to_content(to_device_requests),
        };

        let (_, _, group_session) = bob.decrypt_to_device_event(&event).await.unwrap();
        bob.store
            .save_inbound_group_sessions(&[group_session.unwrap()])
            .await
            .unwrap();

        let plaintext = "It is a secret to everybody";

        let content = MessageEventContent::Text(TextMessageEventContent::plain(plaintext));

        let encrypted_content = alice
            .encrypt(
                &room_id,
                AnyMessageEventContent::RoomMessage(content.clone()),
            )
            .await
            .unwrap();

        let event = SyncMessageEvent {
            event_id: event_id!("$xxxxx:example.org"),
            origin_server_ts: SystemTime::now(),
            sender: alice.user_id().clone(),
            content: encrypted_content,
            unsigned: Unsigned::default(),
        };

        let decrypted_event = bob
            .decrypt_room_event(&event, &room_id)
            .await
            .unwrap()
            .deserialize()
            .unwrap();

        match decrypted_event {
            AnySyncRoomEvent::Message(AnySyncMessageEvent::RoomMessage(SyncMessageEvent {
                sender,
                content,
                ..
            })) => {
                assert_eq!(&sender, alice.user_id());
                if let MessageEventContent::Text(c) = &content {
                    assert_eq!(&c.body, plaintext);
                } else {
                    panic!("Decrypted event has a missmatched content");
                }
            }
            _ => panic!("Decrypted room event has the wrong type"),
        }
    }

    #[tokio::test(threaded_scheduler)]
    #[cfg(feature = "sqlite_cryptostore")]
    async fn test_machine_with_default_store() {
        let tmpdir = tempdir().unwrap();

        let machine = OlmMachine::new_with_default_store(
            &user_id(),
            &alice_device_id(),
            tmpdir.as_ref(),
            "test",
        )
        .await
        .unwrap();

        let user_id = machine.user_id().to_owned();
        let device_id = machine.device_id().to_owned();
        let ed25519_key = machine.identity_keys().ed25519().to_owned();

        machine
            .receive_keys_upload_response(&keys_upload_response())
            .await
            .unwrap();

        drop(machine);

        let machine = OlmMachine::new_with_default_store(
            &user_id,
            &alice_device_id(),
            tmpdir.as_ref(),
            "test",
        )
        .await
        .unwrap();

        assert_eq!(&user_id, machine.user_id());
        assert_eq!(&*device_id, machine.device_id());
        assert_eq!(ed25519_key, machine.identity_keys().ed25519());
    }

    #[tokio::test]
    async fn interactive_verification() {
        let (alice, bob) = get_machine_pair_with_setup_sessions().await;

        let bob_device = alice
            .get_device(bob.user_id(), bob.device_id())
            .await
            .unwrap()
            .unwrap();

        assert!(!bob_device.is_trusted());

        let (alice_sas, request) = bob_device.start_verification().await.unwrap();

        let mut event = request_to_event(alice.user_id(), &request);
        bob.handle_verification_event(&mut event).await;

        let bob_sas = bob.get_verification(alice_sas.flow_id()).unwrap();

        assert!(alice_sas.emoji().is_none());
        assert!(bob_sas.emoji().is_none());

        let mut event = bob_sas
            .accept()
            .map(|r| request_to_event(bob.user_id(), &r))
            .unwrap();

        alice.handle_verification_event(&mut event).await;

        let mut event = alice
            .outgoing_to_device_requests()
            .first()
            .map(|r| outgoing_request_to_event(alice.user_id(), r))
            .unwrap();
        bob.handle_verification_event(&mut event).await;

        let mut event = bob
            .outgoing_to_device_requests()
            .first()
            .map(|r| outgoing_request_to_event(bob.user_id(), r))
            .unwrap();
        alice.handle_verification_event(&mut event).await;

        assert!(alice_sas.emoji().is_some());
        assert!(bob_sas.emoji().is_some());

        assert_eq!(alice_sas.emoji(), bob_sas.emoji());
        assert_eq!(alice_sas.decimals(), bob_sas.decimals());

        let mut event = bob_sas
            .confirm()
            .await
            .unwrap()
            .0
            .map(|r| request_to_event(bob.user_id(), &r))
            .unwrap();
        alice.handle_verification_event(&mut event).await;

        assert!(!alice_sas.is_done());
        assert!(!bob_sas.is_done());

        let mut event = alice_sas
            .confirm()
            .await
            .unwrap()
            .0
            .map(|r| request_to_event(alice.user_id(), &r))
            .unwrap();

        assert!(alice_sas.is_done());
        assert!(bob_device.is_trusted());

        let alice_device = bob
            .get_device(alice.user_id(), alice.device_id())
            .await
            .unwrap()
            .unwrap();

        assert!(!alice_device.is_trusted());
        bob.handle_verification_event(&mut event).await;
        assert!(bob_sas.is_done());
        assert!(alice_device.is_trusted());
    }
}<|MERGE_RESOLUTION|>--- conflicted
+++ resolved
@@ -17,12 +17,7 @@
 use std::{collections::BTreeMap, mem, sync::Arc};
 
 use dashmap::DashMap;
-<<<<<<< HEAD
-use matrix_sdk_common::locks::Mutex;
-use tracing::{debug, error, info, instrument, trace, warn};
-=======
 use tracing::{debug, error, info, trace, warn};
->>>>>>> 0422bae9
 
 use matrix_sdk_common::{
     api::r0::{
@@ -44,6 +39,7 @@
         DeviceId, DeviceIdBox, DeviceKeyAlgorithm, EventEncryptionAlgorithm, RoomId, UserId,
     },
     js_int::UInt,
+    locks::Mutex,
     uuid::Uuid,
     Raw,
 };
@@ -779,13 +775,8 @@
     /// * `response` - The sync latest sync response.
     ///
     /// [`decrypt_room_event`]: #method.decrypt_room_event
-<<<<<<< HEAD
-    #[instrument(skip(response))]
     pub async fn receive_sync_response(&self, response: &mut SyncResponse) -> OlmResult<()> {
         // Remove verification objects that have expired or are done.
-=======
-    pub async fn receive_sync_response(&self, response: &mut SyncResponse) {
->>>>>>> 0422bae9
         self.verification_machine.garbage_collect();
 
         // Always save the account, a new session might get created which also
